package types

import (
	"math"

	"gonum.org/v1/gonum/floats"
)

type Float64Slice []float64

func (s *Float64Slice) Push(v float64) {
	*s = append(*s, v)
}

func (s *Float64Slice) Pop(i int64) (v float64) {
	v = (*s)[i]
	*s = append((*s)[:i], (*s)[i+1:]...)
	return v
}

func (s Float64Slice) Max() float64 {
	return floats.Max(s)
}

func (s Float64Slice) Min() float64 {
	return floats.Min(s)
}

func (s Float64Slice) Sum() (sum float64) {
	return floats.Sum(s)
}

func (s Float64Slice) Mean() (mean float64) {
	length := len(s)
	if length == 0 {
		panic("zero length slice")
	}
	return s.Sum() / float64(length)
}

func (s Float64Slice) Tail(size int) Float64Slice {
	length := len(s)
	if length <= size {
		win := make(Float64Slice, length)
		copy(win, s)
		return win
	}

	win := make(Float64Slice, size)
	copy(win, s[length-size:])
	return win
}

func (s Float64Slice) Diff() (values Float64Slice) {
	for i, v := range s {
		if i == 0 {
			values.Push(0)
			continue
		}
		values.Push(v - s[i-1])
	}
	return values
}

func (s Float64Slice) PositiveValuesOrZero() (values Float64Slice) {
	for _, v := range s {
		values.Push(math.Max(v, 0))
	}
	return values
}

func (s Float64Slice) NegativeValuesOrZero() (values Float64Slice) {
	for _, v := range s {
		values.Push(math.Min(v, 0))
	}
	return values
}

func (s Float64Slice) Abs() (values Float64Slice) {
	for _, v := range s {
		values.Push(math.Abs(v))
	}
	return values
}

func (s Float64Slice) MulScalar(x float64) (values Float64Slice) {
	for _, v := range s {
		values.Push(v * x)
	}
	return values
}

func (s Float64Slice) DivScalar(x float64) (values Float64Slice) {
	for _, v := range s {
		values.Push(v / x)
	}
	return values
}

func (s Float64Slice) Mul(other Float64Slice) (values Float64Slice) {
	if len(s) != len(other) {
		panic("slice lengths do not match")
	}

	for i, v := range s {
		values.Push(v * other[i])
	}

	return values
}

func (s Float64Slice) Dot(other Float64Slice) float64 {
<<<<<<< HEAD
	return floats.Dot(s, other)
}

func (s Float64Slice) Normalize() Float64Slice {
	return s.DivScalar(s.Sum())
}
=======
	return s.ElementwiseProduct(other).Sum()
}

func (a *Float64Slice) Last() float64 {
	length := len(*a)
	if length > 0 {
		return (*a)[length-1]
	}
	return 0.0
}

func (a *Float64Slice) Index(i int) float64 {
	length := len(*a)
	if length-i < 0 || i < 0 {
		return 0.0
	}
	return (*a)[length-i-1]
}

func (a *Float64Slice) Length() int {
	return len(*a)
}

func (a Float64Slice) Addr() *Float64Slice {
	return &a
}

var _ Series = Float64Slice([]float64{}).Addr()
>>>>>>> b5e7529a
<|MERGE_RESOLUTION|>--- conflicted
+++ resolved
@@ -110,15 +110,11 @@
 }
 
 func (s Float64Slice) Dot(other Float64Slice) float64 {
-<<<<<<< HEAD
 	return floats.Dot(s, other)
 }
 
 func (s Float64Slice) Normalize() Float64Slice {
 	return s.DivScalar(s.Sum())
-}
-=======
-	return s.ElementwiseProduct(other).Sum()
 }
 
 func (a *Float64Slice) Last() float64 {
@@ -145,5 +141,4 @@
 	return &a
 }
 
-var _ Series = Float64Slice([]float64{}).Addr()
->>>>>>> b5e7529a
+var _ Series = Float64Slice([]float64{}).Addr()