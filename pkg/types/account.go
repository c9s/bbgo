package types

import (
	"fmt"
	"math"
	"sort"
	"strings"
	"sync"
	"time"

	"github.com/slack-go/slack"

	"github.com/sirupsen/logrus"
	"github.com/spf13/viper"

	"github.com/c9s/bbgo/pkg/fixedpoint"
)

var debugBalance = false

func init() {
	debugBalance = viper.GetBool("debug-balance")
}

type Balance struct {
	Currency  string           `json:"currency"`
	Available fixedpoint.Value `json:"available"`
	Locked    fixedpoint.Value `json:"locked"`
}

func (b Balance) Total() fixedpoint.Value {
	return b.Available + b.Locked
}

func (b Balance) String() string {
	if b.Locked > 0 {
		return fmt.Sprintf("%s: %f (locked %f)", b.Currency, b.Available.Float64(), b.Locked.Float64())
	}

	return fmt.Sprintf("%s: %f", b.Currency, b.Available.Float64())
}

type Asset struct {
<<<<<<< HEAD
	Currency string           `json:"currency" db:"currency"`
	Total    fixedpoint.Value `json:"total" db:"total"`
	InUSD    fixedpoint.Value `json:"inUSD" db:"inUSD"`
	InBTC    fixedpoint.Value `json:"inBTC" db:"inBTC"`
	Time     time.Time        `json:"time" db:"time"`
=======
	Currency string           `json:"currency"`
	Total    fixedpoint.Value `json:"total"`
	InUSD    fixedpoint.Value `json:"inUSD"`
	InBTC    fixedpoint.Value `json:"inBTC"`
	Time     time.Time        `json:"time"`
>>>>>>> ef8967df
}

type AssetMap map[string]Asset

func (m AssetMap) PlainText() (o string) {
	for _, a := range m {
		o += fmt.Sprintf("%s: %f (≈ %s) (≈ %s)",
			a.Currency,
			a.Total.Float64(),
			USD.FormatMoneyFloat64(a.InUSD.Float64()),
			BTC.FormatMoneyFloat64(a.InBTC.Float64()),
		) + "\n"
	}

	return o
}

func (m AssetMap) Slice() (assets []Asset) {
	for _, a := range m {
		assets = append(assets, a)
	}
	return assets
}

func (m AssetMap) SlackAttachment() slack.Attachment {
	var fields []slack.AttachmentField
	var totalBTC, totalUSD fixedpoint.Value

	var assets = m.Slice()

	// sort assets
	sort.Slice(assets, func(i, j int) bool {
		return assets[i].InUSD > assets[j].InUSD
	})

	for _, a := range assets {
		totalUSD += a.InUSD
		totalBTC += a.InBTC
	}

	for _, a := range assets {
		fields = append(fields, slack.AttachmentField{
			Title: a.Currency,
			Value: fmt.Sprintf("%f (≈ %s) (≈ %s) (%.2f%%)",
				a.Total.Float64(),
				USD.FormatMoneyFloat64(a.InUSD.Float64()),
				BTC.FormatMoneyFloat64(a.InBTC.Float64()),
				math.Round(a.InUSD.Div(totalUSD).Float64()*100.0),
			),
			Short: false,
		})
	}

	return slack.Attachment{
		Title: fmt.Sprintf("Net Asset Value %s (≈ %s)",
			USD.FormatMoneyFloat64(totalUSD.Float64()),
			BTC.FormatMoneyFloat64(totalBTC.Float64()),
		),
		Fields: fields,
	}
}

type BalanceMap map[string]Balance
type PositionMap map[string]Position

func (m BalanceMap) String() string {
	var ss []string
	for _, b := range m {
		ss = append(ss, b.String())
	}

	return "BalanceMap[" + strings.Join(ss, ", ") + "]"
}

func (m BalanceMap) Copy() (d BalanceMap) {
	d = make(BalanceMap)
	for c, b := range m {
		d[c] = b
	}
	return d
}

func (m BalanceMap) Assets(prices map[string]float64) AssetMap {
	assets := make(AssetMap)

	now := time.Now()
	for currency, b := range m {
		if b.Locked == 0 && b.Available == 0 {
			continue
		}

		asset := Asset{
			Currency: currency,
			Total:    b.Available + b.Locked,
			Time:     now,
		}

		btcusdt, hasBtcPrice := prices["BTCUSDT"]

		usdMarkets := []string{currency + "USDT", currency + "USDC", currency + "USD", "USDT" + currency}
		for _, market := range usdMarkets {
			if val, ok := prices[market]; ok {

				if strings.HasPrefix(market, "USD") {
					asset.InUSD = fixedpoint.NewFromFloat(asset.Total.Float64() / val)
				} else {
					asset.InUSD = asset.Total.MulFloat64(val)
				}

				if hasBtcPrice {
					asset.InBTC = fixedpoint.NewFromFloat(asset.InUSD.Float64() / btcusdt)
				}
			}
		}

		assets[currency] = asset
	}

	return assets
}

func (m BalanceMap) Print() {
	for _, balance := range m {
		if balance.Available == 0 && balance.Locked == 0 {
			continue
		}

		if balance.Locked > 0 {
			logrus.Infof(" %s: %f (locked %f)", balance.Currency, balance.Available.Float64(), balance.Locked.Float64())
		} else {
			logrus.Infof(" %s: %f", balance.Currency, balance.Available.Float64())
		}
	}
}

type AccountType string

const (
	AccountTypeFutures = AccountType("futures")
	AccountTypeSpot    = AccountType("spot")
)

type Account struct {
	sync.Mutex `json:"-"`

	AccountType AccountType `json:"accountType,omitempty"`

	MakerFeeRate fixedpoint.Value `json:"makerFeeRate,omitempty"`
	TakerFeeRate fixedpoint.Value `json:"takerFeeRate,omitempty"`

	// bps. 0.15% fee will be 15.
	MakerCommission fixedpoint.Value `json:"makerCommission,omitempty"`
	TakerCommission fixedpoint.Value `json:"takerCommission,omitempty"`

	TotalAccountValue fixedpoint.Value `json:"totalAccountValue,omitempty"`

	balances BalanceMap
}

func NewAccount() *Account {
	return &Account{
		balances: make(BalanceMap),
	}
}

// Balances lock the balances and returned the copied balances
func (a *Account) Balances() (d BalanceMap) {
	a.Lock()
	d = a.balances.Copy()
	a.Unlock()
	return d
}

func (a *Account) Balance(currency string) (balance Balance, ok bool) {
	a.Lock()
	balance, ok = a.balances[currency]
	a.Unlock()
	return balance, ok
}

func (a *Account) AddBalance(currency string, fund fixedpoint.Value) {
	a.Lock()
	defer a.Unlock()

	balance, ok := a.balances[currency]
	if ok {
		balance.Available += fund
		a.balances[currency] = balance
		return
	}

	a.balances[currency] = Balance{
		Currency:  currency,
		Available: fund,
		Locked:    0,
	}
}

func (a *Account) UseLockedBalance(currency string, fund fixedpoint.Value) error {
	a.Lock()
	defer a.Unlock()

	balance, ok := a.balances[currency]
	if ok && balance.Locked >= fund {
		balance.Locked -= fund
		a.balances[currency] = balance
		return nil
	}

	return fmt.Errorf("trying to use more than locked: locked %f < want to use %f", balance.Locked.Float64(), fund.Float64())
}

func (a *Account) UnlockBalance(currency string, unlocked fixedpoint.Value) error {
	a.Lock()
	defer a.Unlock()

	balance, ok := a.balances[currency]
	if !ok {
		return fmt.Errorf("trying to unlocked inexisted balance: %s", currency)
	}

	if unlocked > balance.Locked {
		return fmt.Errorf("trying to unlocked more than locked %s: locked %f < want to unlock %f", currency, balance.Locked.Float64(), unlocked.Float64())
	}

	balance.Locked -= unlocked
	balance.Available += unlocked
	a.balances[currency] = balance
	return nil
}

func (a *Account) LockBalance(currency string, locked fixedpoint.Value) error {
	a.Lock()
	defer a.Unlock()

	balance, ok := a.balances[currency]
	if ok && balance.Available >= locked {
		balance.Locked += locked
		balance.Available -= locked
		a.balances[currency] = balance
		return nil
	}

	return fmt.Errorf("insufficient available balance %s for lock: want to lock %f, available %f", currency, locked.Float64(), balance.Available.Float64())
}

func (a *Account) UpdateBalances(balances BalanceMap) {
	a.Lock()
	defer a.Unlock()

	if a.balances == nil {
		a.balances = make(BalanceMap)
	}

	for _, balance := range balances {
		a.balances[balance.Currency] = balance
	}
}

func printBalanceUpdate(balances BalanceMap) {
	logrus.Infof("balance update: %+v", balances)
}

func (a *Account) BindStream(stream Stream) {
	stream.OnBalanceUpdate(a.UpdateBalances)
	stream.OnBalanceSnapshot(a.UpdateBalances)
	if debugBalance {
		stream.OnBalanceUpdate(printBalanceUpdate)
	}
}

func (a *Account) Print() {
	a.Lock()
	defer a.Unlock()

	if a.AccountType != "" {
		logrus.Infof("account type: %s", a.AccountType)
	}

	if a.MakerFeeRate > 0 {
		logrus.Infof("maker fee rate: %f", a.MakerFeeRate.Float64())
	}
	if a.TakerFeeRate > 0 {
		logrus.Infof("taker fee rate: %f", a.TakerFeeRate.Float64())
	}

	a.balances.Print()
}<|MERGE_RESOLUTION|>--- conflicted
+++ resolved
@@ -41,19 +41,11 @@
 }
 
 type Asset struct {
-<<<<<<< HEAD
 	Currency string           `json:"currency" db:"currency"`
 	Total    fixedpoint.Value `json:"total" db:"total"`
 	InUSD    fixedpoint.Value `json:"inUSD" db:"inUSD"`
 	InBTC    fixedpoint.Value `json:"inBTC" db:"inBTC"`
 	Time     time.Time        `json:"time" db:"time"`
-=======
-	Currency string           `json:"currency"`
-	Total    fixedpoint.Value `json:"total"`
-	InUSD    fixedpoint.Value `json:"inUSD"`
-	InBTC    fixedpoint.Value `json:"inBTC"`
-	Time     time.Time        `json:"time"`
->>>>>>> ef8967df
 }
 
 type AssetMap map[string]Asset
