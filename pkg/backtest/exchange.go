/*
The backtest process

The backtest engine loads the klines from the database into a kline-channel,
there are multiple matching engine that matches the order sent from the strategy.

for each kline, the backtest engine:

1) load the kline, run matching logics to send out order update and trades to the user data stream.
2) once the matching process for the kline is done, the kline will be pushed to the market data stream.
3) go to 1 and load the next kline.

There are 2 ways that a strategy could work with backtest engine:

 1. the strategy receives kline from the market data stream, and then it submits the order by the given market data to the backtest engine.
    backtest engine receives the order and then pushes the trade and order updates to the user data stream.

    the strategy receives the trade and update its position.

 2. the strategy places the orders when it starts. (like grid) the strategy then receives the order updates and then submit a new order
    by its order update message.

We need to ensure that:

 1. if the strategy submits the order from the market data stream, since it's a separate goroutine, the strategy should block the backtest engine
    to process the trades before the next kline is published.
*/
package backtest

import (
	"context"
	"fmt"
	"strconv"
	"sync"
	"time"

	"github.com/sirupsen/logrus"

	"github.com/pkg/errors"

	"github.com/c9s/bbgo/pkg/cache"

	"github.com/c9s/bbgo/pkg/bbgo"
	"github.com/c9s/bbgo/pkg/service"
	"github.com/c9s/bbgo/pkg/types"
)

var log = logrus.WithField("cmd", "backtest")

var ErrUnimplemented = errors.New("unimplemented method")
var ErrNegativeQuantity = errors.New("order quantity can not be negative")
var ErrZeroQuantity = errors.New("order quantity can not be zero")
var ErrEmptyOrderType = errors.New("order type can not be empty string")

type Exchange struct {
	sourceName     types.ExchangeName
	publicExchange types.Exchange
	srv            service.BackTestable
	currentTime    time.Time

	account *types.Account
	config  *bbgo.Backtest

	MarketDataStream types.StandardStreamEmitter

	trades      map[string][]types.Trade
	tradesMutex sync.Mutex

	closedOrders      map[string][]types.Order
	closedOrdersMutex sync.Mutex

	matchingBooks      map[string]*SimplePriceMatching
	matchingBooksMutex sync.Mutex

	markets types.MarketMap

	Src *ExchangeDataSource
}

func NewExchange(
	sourceName types.ExchangeName, sourceExchange types.Exchange, srv service.BackTestable, config *bbgo.Backtest,
) (*Exchange, error) {
	ex := sourceExchange

	markets, err := cache.LoadExchangeMarketsWithCache(context.Background(), ex)
	if err != nil {
		return nil, err
	}

	startTime := config.StartTime.Time()
	configAccount := config.GetAccount(sourceName.String())

	account := &types.Account{
		MakerFeeRate: configAccount.MakerFeeRate,
		TakerFeeRate: configAccount.TakerFeeRate,
		AccountType:  types.AccountTypeSpot,
	}

	balances := configAccount.Balances.BalanceMap()
	account.UpdateBalances(balances)

	e := &Exchange{
		sourceName:     sourceName,
		publicExchange: ex,
		markets:        markets,
		srv:            srv,
		config:         config,
		account:        account,
		currentTime:    startTime,
		closedOrders:   make(map[string][]types.Order),
		trades:         make(map[string][]types.Trade),
	}

	e.resetMatchingBooks()
	return e, nil
}

func (e *Exchange) addTrade(trade types.Trade) {
	e.tradesMutex.Lock()
	e.trades[trade.Symbol] = append(e.trades[trade.Symbol], trade)
	e.tradesMutex.Unlock()
}

func (e *Exchange) addClosedOrder(order types.Order) {
	e.closedOrdersMutex.Lock()
	e.closedOrders[order.Symbol] = append(e.closedOrders[order.Symbol], order)
	e.closedOrdersMutex.Unlock()
}

func (e *Exchange) resetMatchingBooks() {
	e.matchingBooksMutex.Lock()
	e.matchingBooks = make(map[string]*SimplePriceMatching)
	for symbol, market := range e.markets {
		e._addMatchingBook(symbol, market)
	}
	e.matchingBooksMutex.Unlock()
}

func (e *Exchange) _addMatchingBook(symbol string, market types.Market) {
	matching := &SimplePriceMatching{
		currentTime:     e.currentTime,
		account:         e.account,
		Market:          market,
		closedOrders:    make(map[uint64]types.Order),
		feeModeFunction: getFeeModeFunction(e.config.FeeMode),
	}

	e.matchingBooks[symbol] = matching
}

func (e *Exchange) NewStream() types.Stream {
	return &types.BacktestStream{
		StandardStreamEmitter: &types.StandardStream{},
	}
}

func (e *Exchange) QueryOrder(ctx context.Context, q types.OrderQuery) (*types.Order, error) {
	book := e.matchingBooks[q.Symbol]
	oid, err := strconv.ParseUint(q.OrderID, 10, 64)
	if err != nil {
		return nil, err
	}

	order, ok := book.getOrder(oid)
	if ok {
		return &order, nil
	}
	return nil, nil
}

func (e *Exchange) SubmitOrder(ctx context.Context, order types.SubmitOrder) (createdOrder *types.Order, err error) {
	symbol := order.Symbol
	matching, ok := e.matchingBook(symbol)
	if !ok {
		return nil, fmt.Errorf("matching engine is not initialized for symbol %s", symbol)
	}

	if order.Price.Sign() < 0 {
		return nil, fmt.Errorf("order price can not be negative, %s given", order.Price.String())
	}

	if order.Quantity.Sign() < 0 {
		return nil, ErrNegativeQuantity
	}

	if order.Quantity.IsZero() {
		return nil, ErrZeroQuantity
	}

	if order.Type == "" {
		return nil, ErrEmptyOrderType
	}

	createdOrder, _, err = matching.PlaceOrder(order)
	if createdOrder != nil {
		// market order can be closed immediately.
		switch createdOrder.Status {
		case types.OrderStatusFilled, types.OrderStatusCanceled, types.OrderStatusRejected:
			e.addClosedOrder(*createdOrder)
		}
	}

	return createdOrder, err
}

func (e *Exchange) QueryOpenOrders(ctx context.Context, symbol string) (orders []types.Order, err error) {
	matching, ok := e.matchingBook(symbol)
	if !ok {
		return nil, fmt.Errorf("matching engine is not initialized for symbol %s", symbol)
	}

	return append(matching.bidOrders, matching.askOrders...), nil
}

func (e *Exchange) QueryClosedOrders(
	ctx context.Context, symbol string, since, until time.Time, lastOrderID uint64,
) (orders []types.Order, err error) {
	orders, ok := e.closedOrders[symbol]
	if !ok {
		return orders, fmt.Errorf("matching engine is not initialized for symbol %s", symbol)
	}

	return orders, nil
}

func (e *Exchange) CancelOrders(ctx context.Context, orders ...types.Order) error {
	for _, order := range orders {
		matching, ok := e.matchingBook(order.Symbol)
		if !ok {
			return fmt.Errorf("matching engine is not initialized for symbol %s", order.Symbol)
		}
		_, err := matching.CancelOrder(order)
		if err != nil {
			return err
		}
	}

	return nil
}

func (e *Exchange) QueryAccount(ctx context.Context) (*types.Account, error) {
	return e.account, nil
}

func (e *Exchange) QueryAccountBalances(ctx context.Context) (types.BalanceMap, error) {
	return e.account.Balances(), nil
}

func (e *Exchange) QueryKLines(
	ctx context.Context, symbol string, interval types.Interval, options types.KLineQueryOptions,
) ([]types.KLine, error) {
	if options.EndTime != nil {
		return e.srv.QueryKLinesBackward(e, symbol, interval, *options.EndTime, 1000)
	}

	if options.StartTime != nil {
		return e.srv.QueryKLinesForward(e, symbol, interval, *options.StartTime, 1000)
	}

	return nil, errors.New("endTime or startTime can not be nil")
}

func (e *Exchange) QueryTrades(
	ctx context.Context, symbol string, options *types.TradeQueryOptions,
) ([]types.Trade, error) {
	// we don't need query trades for backtest
	return nil, nil
}

func (e *Exchange) QueryTicker(ctx context.Context, symbol string) (*types.Ticker, error) {
	matching, ok := e.matchingBook(symbol)
	if !ok {
		return nil, fmt.Errorf("matching engine is not initialized for symbol %s", symbol)
	}

	kline := matching.lastKLine
	return &types.Ticker{
		Time:   kline.EndTime.Time(),
		Volume: kline.Volume,
		Last:   kline.Close,
		Open:   kline.Open,
		High:   kline.High,
		Low:    kline.Low,
		Buy:    kline.Close.Sub(matching.Market.TickSize),
		Sell:   kline.Close.Add(matching.Market.TickSize),
	}, nil
}

func (e *Exchange) QueryTickers(ctx context.Context, symbol ...string) (map[string]types.Ticker, error) {
	// Not using Tickers in back test (yet)
	return nil, ErrUnimplemented
}

func (e *Exchange) Name() types.ExchangeName {
	return e.publicExchange.Name()
}

func (e *Exchange) PlatformFeeCurrency() string {
	return e.publicExchange.PlatformFeeCurrency()
}

func (e *Exchange) QueryMarkets(ctx context.Context) (types.MarketMap, error) {
	return e.markets, nil
}

func (e *Exchange) QueryDepositHistory(
	ctx context.Context, asset string, since, until time.Time,
) (allDeposits []types.Deposit, err error) {
	return nil, nil
}

func (e *Exchange) QueryWithdrawHistory(
	ctx context.Context, asset string, since, until time.Time,
) (allWithdraws []types.Withdraw, err error) {
	return nil, nil
}

func (e *Exchange) matchingBook(symbol string) (*SimplePriceMatching, bool) {
	e.matchingBooksMutex.Lock()
	m, ok := e.matchingBooks[symbol]
	e.matchingBooksMutex.Unlock()
	return m, ok
}

func (e *Exchange) BindUserData(userDataStream types.StandardStreamEmitter) {
	userDataStream.OnTradeUpdate(func(trade types.Trade) {
		e.addTrade(trade)
	})

	e.matchingBooksMutex.Lock()
	for _, matching := range e.matchingBooks {
		matching.OnTradeUpdate(userDataStream.EmitTradeUpdate)
		matching.OnOrderUpdate(userDataStream.EmitOrderUpdate)
		matching.OnBalanceUpdate(userDataStream.EmitBalanceUpdate)
	}
	e.matchingBooksMutex.Unlock()
}

func (e *Exchange) SubscribeMarketData(
	startTime, endTime time.Time,
	defaultSymbols []string,
	requiredInterval types.Interval,
	extraIntervals ...types.Interval,
) (chan types.KLine, error) {
	log.Infof("collecting backtest configurations...")

	loadedSymbols := map[string]struct{}{}
	loadedIntervals := map[types.Interval]struct{}{
		// 1m interval is required for the backtest matching engine
		requiredInterval: {},
	}

	for _, it := range extraIntervals {
		loadedIntervals[it] = struct{}{}
	}

	// collect subscriptions
	for _, sub := range e.MarketDataStream.GetSubscriptions() {
		loadedSymbols[sub.Symbol] = struct{}{}

		switch sub.Channel {
		case types.KLineChannel:
			loadedIntervals[sub.Options.Interval] = struct{}{}

		default:
			// todo support stream back test with csv tick source
			// Since Environment is not yet been injected at this point, no hard error
			log.Errorf("stream channel %s is not supported in backtest", sub.Channel)
		}
	}

	var symbols []string
	for symbol := range loadedSymbols {
		symbols = append(symbols, symbol)
	}

	if len(symbols) == 0 {
		symbols = defaultSymbols
	}

	var intervals []types.Interval
	for interval := range loadedIntervals {
		intervals = append(intervals, interval)
	}
<<<<<<< HEAD
	log.Infof("querying klines from database with exchange: %v symbols: %v and intervals: %v for back-testing", e.Name(), symbols, intervals)
=======

	var isFutures bool
	if futuresExchange, ok := e.publicExchange.(types.FuturesExchange); ok {
		isFutures = futuresExchange.GetFuturesSettings().IsFutures
	} else {
		isFutures = false
	}

	if isFutures {
		log.Infof("querying futures klines from database with exchange: %v symbols: %v and intervals: %v for back-testing", e.Name(), symbols, intervals)
	} else {
		log.Infof("querying klines from database with exchange: %v symbols: %v and intervals: %v for back-testing", e.Name(), symbols, intervals)
	}

>>>>>>> 95fd69d3
	if len(symbols) == 0 {
		log.Warnf("empty symbols, will not query kline data from the database, default symbols = %v", defaultSymbols)

		c := make(chan types.KLine)
		close(c)
		return c, nil
	}

	klineC, errC := e.srv.QueryKLinesCh(startTime, endTime, e.publicExchange, symbols, intervals)
	go func() {
		if err := <-errC; err != nil {
			log.WithError(err).Error("backtest data feed error")
		}
	}()
	return klineC, nil
}

func (e *Exchange) ConsumeKLine(k types.KLine, requiredInterval types.Interval) {
	matching, ok := e.matchingBook(k.Symbol)
	if !ok {
		log.Errorf("matching book of %s is not initialized", k.Symbol)
		return
	}
	if matching.klineCache == nil {
		matching.klineCache = make(map[types.Interval]types.KLine)
	}

	requiredKline, ok := matching.klineCache[k.Interval]
	if ok { // pop out all the old
		if requiredKline.Interval != requiredInterval {
			panic(fmt.Sprintf("expect required kline interval %s, got interval %s", requiredInterval.String(), requiredKline.Interval.String()))
		}
		e.currentTime = requiredKline.EndTime.Time()
		// here we generate trades and order updates
		matching.processKLine(requiredKline)
		matching.nextKLine = &k
		for _, kline := range matching.klineCache {
			e.MarketDataStream.EmitKLineClosed(kline)
			for _, h := range e.Src.Callbacks {
				h(kline, e.Src)
			}
		}
		// reset the paramcache
		matching.klineCache = make(map[types.Interval]types.KLine)
	}
	matching.klineCache[k.Interval] = k
}

func (e *Exchange) CloseMarketData() error {
	if err := e.MarketDataStream.Close(); err != nil {
		log.WithError(err).Error("stream close error")
		return err
	}
	return nil
}<|MERGE_RESOLUTION|>--- conflicted
+++ resolved
@@ -250,11 +250,11 @@
 	ctx context.Context, symbol string, interval types.Interval, options types.KLineQueryOptions,
 ) ([]types.KLine, error) {
 	if options.EndTime != nil {
-		return e.srv.QueryKLinesBackward(e, symbol, interval, *options.EndTime, 1000)
+		return e.srv.QueryKLinesBackward(e.Name(), symbol, interval, *options.EndTime, 1000)
 	}
 
 	if options.StartTime != nil {
-		return e.srv.QueryKLinesForward(e, symbol, interval, *options.StartTime, 1000)
+		return e.srv.QueryKLinesForward(e.Name(), symbol, interval, *options.StartTime, 1000)
 	}
 
 	return nil, errors.New("endTime or startTime can not be nil")
@@ -382,9 +382,6 @@
 	for interval := range loadedIntervals {
 		intervals = append(intervals, interval)
 	}
-<<<<<<< HEAD
-	log.Infof("querying klines from database with exchange: %v symbols: %v and intervals: %v for back-testing", e.Name(), symbols, intervals)
-=======
 
 	var isFutures bool
 	if futuresExchange, ok := e.publicExchange.(types.FuturesExchange); ok {
@@ -399,7 +396,6 @@
 		log.Infof("querying klines from database with exchange: %v symbols: %v and intervals: %v for back-testing", e.Name(), symbols, intervals)
 	}
 
->>>>>>> 95fd69d3
 	if len(symbols) == 0 {
 		log.Warnf("empty symbols, will not query kline data from the database, default symbols = %v", defaultSymbols)
 
