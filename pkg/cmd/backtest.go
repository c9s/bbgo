package cmd

import (
	"bufio"
	"context"
	"fmt"
	"os"
	"path/filepath"
	"strings"
	"syscall"
	"time"

	"github.com/fatih/color"
	"github.com/google/uuid"
	"github.com/pkg/errors"
	log "github.com/sirupsen/logrus"
	"github.com/spf13/cobra"
	"github.com/spf13/viper"

	"github.com/c9s/bbgo/pkg/accounting/pnl"
	"github.com/c9s/bbgo/pkg/backtest"
	"github.com/c9s/bbgo/pkg/bbgo"
	"github.com/c9s/bbgo/pkg/cmd/cmdutil"
	"github.com/c9s/bbgo/pkg/core"
	"github.com/c9s/bbgo/pkg/data/tsv"
	"github.com/c9s/bbgo/pkg/exchange"
	"github.com/c9s/bbgo/pkg/fixedpoint"
	"github.com/c9s/bbgo/pkg/service"
	"github.com/c9s/bbgo/pkg/types"
	"github.com/c9s/bbgo/pkg/util"
)

func init() {
	BacktestCmd.Flags().Bool("sync", false, "sync backtest data")
	BacktestCmd.Flags().Bool("sync-only", false, "sync backtest data only, do not run backtest")
	BacktestCmd.Flags().String("sync-from", "", "sync backtest data from the given time, which will override the time range in the backtest config")
	BacktestCmd.Flags().String("sync-exchange", "", "specify only one exchange to sync backtest data")
	BacktestCmd.Flags().String("session", "", "specify only one exchange session to run backtest")

	BacktestCmd.Flags().Bool("verify", false, "verify the kline back-test data")

	BacktestCmd.Flags().Bool("base-asset-baseline", false, "use base asset performance as the competitive baseline performance")
	BacktestCmd.Flags().CountP("verbose", "v", "verbose level")
	BacktestCmd.Flags().String("config", "config/bbgo.yaml", "strategy config file")
	BacktestCmd.Flags().Bool("force", false, "force execution without confirm")
	BacktestCmd.Flags().String("output", "", "the report output directory")
	BacktestCmd.Flags().Bool("subdir", false, "generate report in the sub-directory of the output directory")
	RootCmd.AddCommand(BacktestCmd)
}

var BacktestCmd = &cobra.Command{
	Use:          "backtest",
	Short:        "run backtest with strategies",
	SilenceUsage: true,
	RunE: func(cmd *cobra.Command, args []string) error {
		verboseCnt, err := cmd.Flags().GetCount("verbose")
		if err != nil {
			return err
		}

		if viper.GetBool("debug") {
			verboseCnt = 2
		}

		configFile, err := cmd.Flags().GetString("config")
		if err != nil {
			return err
		}

		if len(configFile) == 0 {
			return errors.New("--config option is required")
		}

		wantBaseAssetBaseline, err := cmd.Flags().GetBool("base-asset-baseline")
		if err != nil {
			return err
		}

		wantSync, err := cmd.Flags().GetBool("sync")
		if err != nil {
			return err
		}

		syncExchangeName, err := cmd.Flags().GetString("sync-exchange")
		if err != nil {
			return err
		}

		sessionName, err := cmd.Flags().GetString("session")
		if err != nil {
			return err
		}

		force, err := cmd.Flags().GetBool("force")
		if err != nil {
			return err
		}

		outputDirectory, err := cmd.Flags().GetString("output")
		if err != nil {
			return err
		}

		generatingReport := len(outputDirectory) > 0

		reportFileInSubDir, err := cmd.Flags().GetBool("subdir")
		if err != nil {
			return err
		}

		syncOnly, err := cmd.Flags().GetBool("sync-only")
		if err != nil {
			return err
		}

		syncFromDateStr, err := cmd.Flags().GetString("sync-from")
		if err != nil {
			return err
		}

		shouldVerify, err := cmd.Flags().GetBool("verify")
		if err != nil {
			return err
		}

		userConfig, err := bbgo.Load(configFile, true)
		if err != nil {
			return err
		}

		if userConfig.Backtest == nil {
			return errors.New("backtest config is not defined")
		}

		ctx, cancel := context.WithCancel(context.Background())
		defer cancel()

		var now = time.Now().Local()
		var startTime, endTime time.Time

		startTime = userConfig.Backtest.StartTime.Time().Local()

		// set default start time to the past 6 months
		// userConfig.Backtest.StartTime = now.AddDate(0, -6, 0).Format("2006-01-02")
		if userConfig.Backtest.EndTime != nil {
			endTime = userConfig.Backtest.EndTime.Time().Local()
		} else {
			endTime = now
		}

		// ensure that we're using local time
		startTime = startTime.Local()
		endTime = endTime.Local()

		log.Infof("starting backtest with startTime %s", startTime.Format(time.RFC3339))

		environ := bbgo.NewEnvironment()
		if err := bbgo.BootstrapBacktestEnvironment(ctx, environ); err != nil {
			return err
		}

		if environ.DatabaseService == nil {
			return errors.New("database service is not enabled, please check your environment variables DB_DRIVER and DB_DSN")
		}

		backtestService := &service.BacktestService{DB: environ.DatabaseService.DB}
		environ.BacktestService = backtestService
		bbgo.SetBackTesting(backtestService)

		if len(sessionName) > 0 {
			userConfig.Backtest.Sessions = []string{sessionName}
		} else if len(syncExchangeName) > 0 {
			userConfig.Backtest.Sessions = []string{syncExchangeName}
		} else if len(userConfig.Backtest.Sessions) == 0 {
			log.Infof("backtest.sessions is not defined, using all supported exchanges: %v", types.SupportedExchanges)
			for _, exName := range types.SupportedExchanges {
				userConfig.Backtest.Sessions = append(userConfig.Backtest.Sessions, exName.String())
			}
		}

		var sourceExchanges = make(map[types.ExchangeName]types.Exchange)
		for _, name := range userConfig.Backtest.Sessions {
			exName, err := types.ValidExchangeName(name)
			if err != nil {
				return err
			}

			publicExchange, err := exchange.NewPublic(exName)
			if err != nil {
				return err
			}
			sourceExchanges[exName] = publicExchange
		}

		var syncFromTime time.Time

		// user can override the sync from time if the option is given
		if len(syncFromDateStr) > 0 {
			syncFromTime, err = time.Parse(types.DateFormat, syncFromDateStr)
			if err != nil {
				return err
			}

			if syncFromTime.After(startTime) {
				return fmt.Errorf("sync-from time %s can not be latter than the backtest start time %s", syncFromTime, startTime)
			}

			syncFromTime = syncFromTime.Local()
		} else {
			// we need at least 1 month backward data for EMA and last prices
			syncFromTime = startTime.AddDate(0, -1, 0)
			log.Infof("adjusted sync start time %s to %s for backward market data", startTime, syncFromTime)
		}

		if wantSync {
			log.Infof("starting synchronization: %v", userConfig.Backtest.Symbols)
			if err := sync(ctx, userConfig, backtestService, sourceExchanges, syncFromTime, endTime); err != nil {
				return err
			}
			log.Info("synchronization done")

			if shouldVerify {
				err := verify(userConfig, backtestService, sourceExchanges, syncFromTime, endTime)
				if err != nil {
					return err
				}
			}

			if syncOnly {
				return nil
			}
		}

		if userConfig.Backtest.RecordTrades {
			log.Warn("!!! Trade recording is enabled for back-testing !!!")
			log.Warn("!!! To run back-testing, you should use an isolated database for storing back-testing trades !!!")
			log.Warn("!!! The trade record in the current database WILL ALL BE DELETED BEFORE THIS BACK-TESTING !!!")
			if !force {
				if !confirmation("Are you sure to continue?") {
					return nil
				}
			}

			if err := environ.TradeService.DeleteAll(); err != nil {
				return err
			}
		}

		if verboseCnt == 2 {
			log.SetLevel(log.DebugLevel)
		} else if verboseCnt > 0 {
			log.SetLevel(log.InfoLevel)
		} else {
			// default mode, disable strategy logging and order executor logging
			log.SetLevel(log.ErrorLevel)
		}

		environ.SetStartTime(startTime)

		// exchangeNameStr is the session name.
		for name, sourceExchange := range sourceExchanges {
			backtestExchange, err := backtest.NewExchange(sourceExchange.Name(), sourceExchange, backtestService, userConfig.Backtest)
			if err != nil {
				return errors.Wrap(err, "failed to create backtest exchange")
			}
			session := environ.AddExchange(name.String(), backtestExchange)
			exchangeFromConfig := userConfig.Sessions[name.String()]
			if exchangeFromConfig != nil {
				session.UseHeikinAshi = exchangeFromConfig.UseHeikinAshi
			}
		}

		if err := environ.Init(ctx); err != nil {
			return err
		}

		for _, session := range environ.Sessions() {
			userDataStream := session.UserDataStream.(types.StandardStreamEmitter)
			backtestEx := session.Exchange.(*backtest.Exchange)
			backtestEx.MarketDataStream = session.MarketDataStream.(types.StandardStreamEmitter)
			backtestEx.BindUserData(userDataStream)
		}

		trader := bbgo.NewTrader(environ)
		if verboseCnt == 0 {
			trader.DisableLogging()
		}

		if err := trader.Configure(userConfig); err != nil {
			return err
		}

		if err := trader.Run(ctx); err != nil {
			return err
		}

		allKLineIntervals, requiredInterval, backTestIntervals := backtest.CollectSubscriptionIntervals(environ)
		exchangeSources, err := backtest.InitializeExchangeSources(environ.Sessions(), startTime, endTime, requiredInterval, backTestIntervals...)
		if err != nil {
			return err
		}

		var kLineHandlers []func(k types.KLine, exSource *backtest.ExchangeDataSource)
		var manifests backtest.Manifests
		var runID = userConfig.GetSignature() + "_" + uuid.NewString()
		var reportDir = outputDirectory
		var sessionTradeStats = make(map[string]map[string]*types.TradeStats)

		// for each exchange session, iterate the positions and
		// allocate trade collector to calculate the tradeStats
		var tradeCollectorList []*core.TradeCollector
		for _, exSource := range exchangeSources {
			sessionName := exSource.Session.Name
			tradeStatsMap := make(map[string]*types.TradeStats)
			for usedSymbol := range exSource.Session.Positions() {
				market, _ := exSource.Session.Market(usedSymbol)
				position := types.NewPositionFromMarket(market)
				orderStore := core.NewOrderStore(usedSymbol)
				orderStore.AddOrderUpdate = true
				tradeCollector := core.NewTradeCollector(usedSymbol, position, orderStore)

				tradeStats := types.NewTradeStats(usedSymbol)
				tradeStats.SetIntervalProfitCollector(types.NewIntervalProfitCollector(types.Interval1d, startTime))
				tradeCollector.OnProfit(func(trade types.Trade, profit *types.Profit) {
					if profit == nil {
						return
					}
					tradeStats.Add(profit)
				})
				tradeStatsMap[usedSymbol] = tradeStats

				orderStore.BindStream(exSource.Session.UserDataStream)
				tradeCollector.BindStream(exSource.Session.UserDataStream)
				tradeCollectorList = append(tradeCollectorList, tradeCollector)
			}
			sessionTradeStats[sessionName] = tradeStatsMap
		}

		kLineHandlers = append(kLineHandlers, func(k types.KLine, _ *backtest.ExchangeDataSource) {
			if k.Interval == types.Interval1d && k.Closed {
				for _, collector := range tradeCollectorList {
					collector.Process()
				}
			}
		})

		if generatingReport {
			if reportFileInSubDir {
				// reportDir = filepath.Join(reportDir, backtestSessionName)
				reportDir = filepath.Join(reportDir, runID)
			}
			if err := util.SafeMkdirAll(reportDir); err != nil {
				return err
			}

			startTimeStr := startTime.Format("20060102")
			endTimeStr := endTime.Format("20060102")
			kLineSubDir := strings.Join([]string{"klines", "_", startTimeStr, "-", endTimeStr}, "")
			kLineDataDir := filepath.Join(outputDirectory, "shared", kLineSubDir)
			if err := util.SafeMkdirAll(kLineDataDir); err != nil {
				return err
			}

			stateRecorder := backtest.NewStateRecorder(reportDir)
			err = trader.IterateStrategies(func(st bbgo.StrategyID) error {
				return stateRecorder.Scan(st.(backtest.Instance))
			})
			if err != nil {
				return err
			}

			manifests = stateRecorder.Manifests()
			manifests, err = rewriteManifestPaths(manifests, reportDir)
			if err != nil {
				return err
			}

			// state snapshot
			kLineHandlers = append(kLineHandlers, func(k types.KLine, _ *backtest.ExchangeDataSource) {
				// snapshot per 1m
				if k.Interval == types.Interval1m && k.Closed {
					if _, err := stateRecorder.Snapshot(); err != nil {
						log.WithError(err).Errorf("state record failed to snapshot the strategy state")
					}
				}
			})

			dumper := backtest.NewKLineDumper(kLineDataDir)
			defer func() {
				if err := dumper.Close(); err != nil {
					log.WithError(err).Errorf("kline dumper can not close files")
				}
			}()

			kLineHandlers = append(kLineHandlers, func(k types.KLine, _ *backtest.ExchangeDataSource) {
				if err := dumper.Record(k); err != nil {
					log.WithError(err).Errorf("can not write kline to file")
				}
			})

			// equity curve recording -- record per 1h kline
			equityCurveTsv, err := tsv.NewWriterFile(filepath.Join(reportDir, "equity_curve.tsv"))
			if err != nil {
				return err
			}
			defer func() { _ = equityCurveTsv.Close() }()

			_ = equityCurveTsv.Write([]string{
				"time",
				"in_usd",
			})
			defer equityCurveTsv.Flush()

			kLineHandlers = append(kLineHandlers, func(k types.KLine, exSource *backtest.ExchangeDataSource) {
				if k.Interval != types.Interval1h {
					return
				}

				balances, err := exSource.Exchange.QueryAccountBalances(ctx)
				if err != nil {
					log.WithError(err).Errorf("query back-test account balance error")
				} else {
					assets := balances.Assets(exSource.Session.AllLastPrices(), k.EndTime.Time())
					_ = equityCurveTsv.Write([]string{
						k.EndTime.Time().Format(time.RFC1123),
						assets.InUSD().String(),
					})
				}
			})

			ordersTsv, err := tsv.NewWriterFile(filepath.Join(reportDir, "orders.tsv"))
			if err != nil {
				return err
			}
			defer func() { _ = ordersTsv.Close() }()
			_ = ordersTsv.Write(types.Order{}.CsvHeader())

			for _, exSource := range exchangeSources {
				exSource.Session.UserDataStream.OnOrderUpdate(func(order types.Order) {
					if order.Status == types.OrderStatusFilled {
						for _, record := range order.CsvRecords() {
							_ = ordersTsv.Write(record)
						}
					}
				})
			}
		}

		runCtx, cancelRun := context.WithCancel(ctx)
		for _, exK := range exchangeSources {
			exK.Callbacks = kLineHandlers
		}
		go func() {
			defer cancelRun()

			// Optimize back-test speed for single exchange source
			var numOfExchangeSources = len(exchangeSources)
			if numOfExchangeSources == 1 {
				exSource := exchangeSources[0]
				for k := range exSource.C {
					exSource.Exchange.ConsumeKLine(k, requiredInterval)
				}

				if err := exSource.Exchange.CloseMarketData(); err != nil {
					log.WithError(err).Errorf("close market data error")
				}
				return
			}

		RunMultiExchangeData:
			for {
				for _, exK := range exchangeSources {
					k, more := <-exK.C
					if !more {
						if err := exK.Exchange.CloseMarketData(); err != nil {
							log.WithError(err).Errorf("close market data error")
							return
						}
						break RunMultiExchangeData
					}

					exK.Exchange.ConsumeKLine(k, requiredInterval)
				}
			}
		}()

		cmdutil.WaitForSignal(runCtx, syscall.SIGINT, syscall.SIGTERM)

		log.Infof("shutting down trader...")

		gracefulShutdownPeriod := 30 * time.Second
		shtCtx, cancelShutdown := context.WithTimeout(bbgo.NewTodoContextWithExistingIsolation(ctx), gracefulShutdownPeriod)
		bbgo.Shutdown(shtCtx)
		cancelShutdown()

		// put the logger back to print the pnl
		log.SetLevel(log.InfoLevel)

		// aggregate total balances
		initTotalBalances := types.BalanceMap{}
		finalTotalBalances := types.BalanceMap{}
		var sessionNames []string
		for _, session := range environ.Sessions() {
			sessionNames = append(sessionNames, session.Name)
			accountConfig := userConfig.Backtest.GetAccount(session.Name)
			initBalances := accountConfig.Balances.BalanceMap()
			initTotalBalances = initTotalBalances.Add(initBalances)

			finalBalances := session.GetAccount().Balances()
			finalTotalBalances = finalTotalBalances.Add(finalBalances)
		}

		summaryReport := &backtest.SummaryReport{
			StartTime:            startTime,
			EndTime:              endTime,
			Sessions:             sessionNames,
			InitialTotalBalances: initTotalBalances,
			FinalTotalBalances:   finalTotalBalances,
			Manifests:            manifests,
			Symbols:              nil,
		}

		for interval := range allKLineIntervals {
			summaryReport.Intervals = append(summaryReport.Intervals, interval)
		}

		for _, session := range environ.Sessions() {
			for symbol, trades := range session.Trades {
				if len(trades.Trades) == 0 {
					log.Warnf("session has no %s trades", symbol)
					continue
				}

				tradeState := sessionTradeStats[session.Name][symbol]
				profitFactor := tradeState.ProfitFactor
				winningRatio := tradeState.WinningRatio
				intervalProfits := tradeState.IntervalProfits[types.Interval1d]
				symbolReport, err := createSymbolReport(userConfig, session, symbol, trades.Copy(), tradeStats)
				if err != nil {
					return err
				}

				summaryReport.Symbols = append(summaryReport.Symbols, symbol)
				summaryReport.SymbolReports = append(summaryReport.SymbolReports, *symbolReport)
				summaryReport.TotalProfit = symbolReport.PnL.Profit
				summaryReport.TotalUnrealizedProfit = symbolReport.PnL.UnrealizedProfit
				summaryReport.InitialEquityValue = summaryReport.InitialEquityValue.Add(symbolReport.InitialEquityValue())
				summaryReport.FinalEquityValue = summaryReport.FinalEquityValue.Add(symbolReport.FinalEquityValue())
				summaryReport.TotalGrossProfit.Add(symbolReport.PnL.GrossProfit)
				summaryReport.TotalGrossLoss.Add(symbolReport.PnL.GrossLoss)

				// write report to a file
				if generatingReport {
					reportFileName := fmt.Sprintf("symbol_report_%s_%s.json", session.Name, symbol)
					if err := util.WriteJsonFile(filepath.Join(reportDir, reportFileName), &symbolReport); err != nil {
						return err
					}
				}
			}
		}

		if generatingReport {
			summaryReportFile := filepath.Join(reportDir, "summary.json")

			// output summary report filepath to stdout, so that our optimizer can read from it
			fmt.Println(summaryReportFile)

			if err := util.WriteJsonFile(summaryReportFile, summaryReport); err != nil {
				return errors.Wrapf(err, "can not write summary report json file: %s", summaryReportFile)
			}

			configJsonFile := filepath.Join(reportDir, "config.json")
			if err := util.WriteJsonFile(configJsonFile, userConfig); err != nil {
				return errors.Wrapf(err, "can not write config json file: %s", configJsonFile)
			}

			// append report index
			if reportFileInSubDir {
				if err := backtest.AddReportIndexRun(outputDirectory, backtest.Run{
					ID:     runID,
					Config: userConfig,
					Time:   time.Now(),
				}); err != nil {
					return err
				}
			}
		} else {
			color.Green("BACK-TEST REPORT")
			color.Green("===============================================\n")
			color.Green("START TIME: %s\n", startTime.Format(time.RFC1123))
			color.Green("END TIME: %s\n", endTime.Format(time.RFC1123))
			color.Green("INITIAL TOTAL BALANCE: %v\n", initTotalBalances)
			color.Green("FINAL TOTAL BALANCE: %v\n", finalTotalBalances)
			for _, symbolReport := range summaryReport.SymbolReports {
				symbolReport.Print(wantBaseAssetBaseline)
			}
		}

		return nil
	},
}

func createSymbolReport(userConfig *bbgo.Config, session *bbgo.ExchangeSession, symbol string, trades []types.Trade, tradeStats *types.TradeStats) (
	*backtest.SessionSymbolReport,
	error,
) {
	intervalProfit := tradeStats.IntervalProfits[types.Interval1d]

	backtestExchange, ok := session.Exchange.(*backtest.Exchange)
	if !ok {
		return nil, fmt.Errorf("unexpected error, exchange instance is not a backtest exchange")
	}

	market, ok := session.Market(symbol)
	if !ok {
		return nil, fmt.Errorf("market not found: %s, %s", symbol, session.Exchange.Name())
	}
	tStart, tEnd := trades[0].Time, trades[len(trades)-1].Time

	periodStart := tStart.Time()
	periodEnd := tEnd.Time()
	period := periodEnd.Sub(periodStart)

	startPrice, ok := session.StartPrice(symbol)
	if !ok {
		return nil, fmt.Errorf("start price not found: %s, %s. run --sync first", symbol, session.Exchange.Name())
	}

	lastPrice, ok := session.LastPrice(symbol)
	if !ok {
		return nil, fmt.Errorf("last price not found: %s, %s", symbol, session.Exchange.Name())
	}

	calculator := &pnl.AverageCostCalculator{
		TradingFeeCurrency: backtestExchange.PlatformFeeCurrency(),
		Market:             market,
	}

	report := calculator.Calculate(symbol, trades, lastPrice)
	accountConfig := userConfig.Backtest.GetAccount(session.Exchange.Name().String())
	initBalances := accountConfig.Balances.BalanceMap()
	finalBalances := session.GetAccount().Balances()
	maxProfit := n(intervalProfit.Profits.Max())
	maxLoss := n(intervalProfit.Profits.Min())
	drawdown := types.Drawdown(intervalProfit.Profits)
	maxDrawdown := drawdown.Max()
	avgDrawdown := drawdown.Average()
	roundTurnCount := n(float64(tradeStats.NumOfProfitTrade + tradeStats.NumOfLossTrade))
	roundTurnLength := n(float64(intervalProfit.Profits.Length()))
	winningCount := n(float64(tradeStats.NumOfProfitTrade))
	loosingCount := n(float64(tradeStats.NumOfLossTrade))
	avgProfit := tradeStats.GrossProfit.Div(n(types.NNZ(float64(tradeStats.NumOfProfitTrade), 1)))
	avgLoss := tradeStats.GrossLoss.Div(n(types.NNZ(float64(tradeStats.NumOfLossTrade), 1)))

	winningPct := winningCount.Div(roundTurnCount)
	// losingPct := fixedpoint.One.Sub(winningPct)

	sharpeRatio := n(intervalProfit.GetSharpe())
	sortinoRatio := n(intervalProfit.GetSortino())
	annVolHis := n(types.AnnualHistoricVolatility(intervalProfit.Profits))
	totalTimeInMarketSec, avgHoldSec := intervalProfit.GetTimeInMarket()
	statn, stdErr := types.StatN(intervalProfit.Profits)
	symbolReport := backtest.SessionSymbolReport{
		Exchange:                 session.Exchange.Name(),
		Symbol:                   symbol,
		Market:                   market,
		LastPrice:                lastPrice,
		StartPrice:               startPrice,
		InitialBalances:          initBalances,
		FinalBalances:            finalBalances,
		TradeCount:               fixedpoint.NewFromInt(int64(len(trades))),
		GrossLoss:                tradeStats.GrossLoss,
		GrossProfit:              tradeStats.GrossProfit,
		WinningCount:             tradeStats.NumOfProfitTrade,
		LosingCount:              tradeStats.NumOfLossTrade,
		RoundTurnCount:           roundTurnCount,
		WinningRatio:             tradeStats.WinningRatio,
		PercentProfitable:        winningPct,
		ProfitFactor:             tradeStats.ProfitFactor,
		MaxDrawdown:              n(maxDrawdown),
		AverageDrawdown:          n(avgDrawdown),
		MaxProfit:                maxProfit,
		MaxLoss:                  maxLoss,
		MaxLossStreak:            tradeStats.MaximumConsecutiveLosses,
		TotalTimeInMarketSec:     totalTimeInMarketSec,
		AvgHoldSec:               avgHoldSec,
		AvgProfit:                avgProfit,
		AvgLoss:                  avgLoss,
		AvgNetProfit:             tradeStats.TotalNetProfit.Div(roundTurnLength),
		TotalNetProfit:           tradeStats.TotalNetProfit,
		AnnualHistoricVolatility: annVolHis,
		PnL:                      report,
		PRR:                      types.PRR(tradeStats.GrossProfit, tradeStats.GrossLoss, winningCount, loosingCount),
		Kelly:                    types.KellyCriterion(tradeStats.ProfitFactor, winningPct),
		OptimalF:                 types.OptimalF(intervalProfit.Profits),
		StatN:                    statn,
		StdErr:                   stdErr,
		Sharpe:                   sharpeRatio,
		Sortino:                  sortinoRatio,
	}

	cagr := types.NN(
		types.CAGR(
			symbolReport.InitialEquityValue().Float64(),
			symbolReport.FinalEquityValue().Float64(),
			int(period.Hours())/24,
		), 0)

	symbolReport.CAGR = n(cagr)
	symbolReport.Calmar = n(types.CalmarRatio(cagr, maxDrawdown))
	symbolReport.Sterling = n(types.SterlingRatio(cagr, avgDrawdown))
	symbolReport.Burke = n(types.BurkeRatio(cagr, drawdown.AverageSquared()))

	for _, s := range session.Subscriptions {
		symbolReport.Subscriptions = append(symbolReport.Subscriptions, s)
	}

	sessionKLineIntervals := map[types.Interval]struct{}{}
	for _, sub := range session.Subscriptions {
		if sub.Channel == types.KLineChannel {
			sessionKLineIntervals[sub.Options.Interval] = struct{}{}
		}
	}

	for interval := range sessionKLineIntervals {
		symbolReport.Intervals = append(symbolReport.Intervals, interval)
	}

	return &symbolReport, nil
}

func n(v float64) fixedpoint.Value {
	return fixedpoint.NewFromFloat(v)
}

<<<<<<< HEAD
func verify(userConfig *bbgo.Config, backtestService *service.BacktestService, sourceExchanges map[types.ExchangeName]types.Exchange, startTime, endTime time.Time) error {
=======
func verify(
	userConfig *bbgo.Config, backtestService *service.BacktestService,
	sourceExchanges map[types.ExchangeName]types.Exchange, startTime, endTime time.Time,
) error {
>>>>>>> 93c619c3
	for _, sourceExchange := range sourceExchanges {
		err := backtestService.Verify(sourceExchange, userConfig.Backtest.Symbols, startTime, endTime)
		if err != nil {
			return err
		}
	}
	return nil
}

func confirmation(s string) bool {
	reader := bufio.NewReader(os.Stdin)
	for {
		fmt.Printf("%s [y/N]: ", s)

		response, err := reader.ReadString('\n')
		if err != nil {
			log.Fatal(err)
		}

		response = strings.ToLower(strings.TrimSpace(response))

		if response == "y" || response == "yes" {
			return true
		} else if response == "n" || response == "no" {
			return false
		} else {
			return false
		}
	}
}

func getExchangeIntervals(ex types.Exchange) types.IntervalMap {
	exCustom, ok := ex.(types.CustomIntervalProvider)
	if ok {
		return exCustom.SupportedInterval()
	}
	return types.SupportedIntervals
}

func sync(
	ctx context.Context, userConfig *bbgo.Config, backtestService *service.BacktestService,
	sourceExchanges map[types.ExchangeName]types.Exchange, syncFrom, syncTo time.Time,
) error {
	for _, symbol := range userConfig.Backtest.Symbols {
		for _, sourceExchange := range sourceExchanges {
			var supportIntervals = getExchangeIntervals(sourceExchange)

			if !userConfig.Backtest.SyncSecKLines {
				delete(supportIntervals, types.Interval1s)
			}

			// sort intervals
			var intervals = supportIntervals.Slice()
			intervals.Sort()

			for _, interval := range intervals {
				if err := backtestService.Sync(ctx, sourceExchange, symbol, interval, syncFrom, syncTo); err != nil {
					return err
				}
			}
		}
	}
	return nil
}

func rewriteManifestPaths(manifests backtest.Manifests, basePath string) (backtest.Manifests, error) {
	var filterManifests = backtest.Manifests{}
	for k, m := range manifests {
		p, err := filepath.Rel(basePath, m)
		if err != nil {
			return nil, err
		}
		filterManifests[k] = p
	}
	return filterManifests, nil
}<|MERGE_RESOLUTION|>--- conflicted
+++ resolved
@@ -733,14 +733,10 @@
 	return fixedpoint.NewFromFloat(v)
 }
 
-<<<<<<< HEAD
-func verify(userConfig *bbgo.Config, backtestService *service.BacktestService, sourceExchanges map[types.ExchangeName]types.Exchange, startTime, endTime time.Time) error {
-=======
 func verify(
 	userConfig *bbgo.Config, backtestService *service.BacktestService,
 	sourceExchanges map[types.ExchangeName]types.Exchange, startTime, endTime time.Time,
 ) error {
->>>>>>> 93c619c3
 	for _, sourceExchange := range sourceExchanges {
 		err := backtestService.Verify(sourceExchange, userConfig.Backtest.Symbols, startTime, endTime)
 		if err != nil {
