--- conflicted
+++ resolved
@@ -527,9 +527,6 @@
 
 		for _, session := range environ.Sessions() {
 			for symbol, trades := range session.Trades {
-<<<<<<< HEAD
-				tradeStats := sessionTradeStats[session.Name][symbol]
-=======
 				if len(trades.Trades) == 0 {
 					log.Warnf("session has no %s trades", symbol)
 					continue
@@ -539,8 +536,6 @@
 				profitFactor := tradeState.ProfitFactor
 				winningRatio := tradeState.WinningRatio
 				intervalProfits := tradeState.IntervalProfits[types.Interval1d]
->>>>>>> 28d82034
-
 				symbolReport, err := createSymbolReport(userConfig, session, symbol, trades.Copy(), tradeStats)
 				if err != nil {
 					return err
@@ -606,15 +601,7 @@
 	},
 }
 
-<<<<<<< HEAD
 func createSymbolReport(userConfig *bbgo.Config, session *bbgo.ExchangeSession, symbol string, trades []types.Trade, tradeStats *types.TradeStats) (
-=======
-func createSymbolReport(
-	userConfig *bbgo.Config, session *bbgo.ExchangeSession, symbol string, trades []types.Trade,
-	intervalProfit *types.IntervalProfitCollector,
-	profitFactor, winningRatio fixedpoint.Value,
-) (
->>>>>>> 28d82034
 	*backtest.SessionSymbolReport,
 	error,
 ) {
@@ -736,17 +723,14 @@
 	return &symbolReport, nil
 }
 
-<<<<<<< HEAD
 func n(v float64) fixedpoint.Value {
 	return fixedpoint.NewFromFloat(v)
 }
-func verify(userConfig *bbgo.Config, backtestService *service.BacktestService, sourceExchanges map[types.ExchangeName]types.Exchange, startTime, endTime time.Time) error {
-=======
+
 func verify(
 	userConfig *bbgo.Config, backtestService *service.BacktestService,
 	sourceExchanges map[types.ExchangeName]types.Exchange, startTime, endTime time.Time,
 ) error {
->>>>>>> 28d82034
 	for _, sourceExchange := range sourceExchanges {
 		err := backtestService.Verify(sourceExchange, userConfig.Backtest.Symbols, startTime, endTime)
 		if err != nil {
